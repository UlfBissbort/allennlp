"""
In order to create a package for pypi, you need to follow several steps.

1. Create a .pypirc in your home directory. It should look like this:

```
[distutils]
index-servers =
  pypi
  pypitest

[pypi]
username=allennlp
password= Get the password from LastPass.

[pypitest]
repository=https://test.pypi.org/legacy/
username=allennlp
password= Get the password from LastPass.
```
run chmod 600 ./pypirc so only you can read/write.

1. Change the version in docs/conf.py and setup.py.

2. Commit these changes with the message: "Release: VERSION"

3. Add a tag in git to mark the release: "git tag VERSION -m'Adds tag VERSION for pypi' "
   Push the tag to git: git push --tags origin master

4. Build both the sources and the wheel. Do not change anything in setup.py between
   creating the wheel and the source distribution (obviously).

   For the wheel, run: "python setup.py bdist_wheel" in the top level allennlp directory.
   (this will build a wheel for the python version you use to build it - make sure you use python 3.x).

   For the sources, run: "python setup.py sdist"
   You should now have a /dist directory with both .whl and .tar.gz source versions of allennlp.

5. Check that everything looks correct by uploading the package to the pypi test server:

   twine upload dist/* -r pypitest
   (pypi suggest using twine as other methods upload files via plaintext.)

   Check that you can install it in a virtualenv by running:
   pip install -i https://testpypi.python.org/pypi allennlp

6. Upload the final version to actual pypi:
   twine upload dist/* -r pypi

7. Copy the release notes from RELEASE.md to the tag in github once everything is looking hunky-dory.

"""
from setuptools import setup, find_packages
import sys

# PEP0440 compatible formatted version, see:
# https://www.python.org/dev/peps/pep-0440/
#
# release markers:
#   X.Y
#   X.Y.Z   # For bugfix releases
#
# pre-release markers:
#   X.YaN   # Alpha release
#   X.YbN   # Beta release
#   X.YrcN  # Release Candidate
#   X.Y     # Final release

# version.py defines the VERSION and VERSION_SHORT variables.
# We use exec here so we don't import allennlp whilst setting up.
VERSION = {}
with open("allennlp/version.py", "r") as version_file:
    exec(version_file.read(), VERSION)

# make pytest-runner a conditional requirement,
# per: https://github.com/pytest-dev/pytest-runner#considerations
needs_pytest = {'pytest', 'test', 'ptr'}.intersection(sys.argv)
pytest_runner = ['pytest-runner'] if needs_pytest else []

setup_requirements = [
    # add other setup requirements as necessary
] + pytest_runner

setup(name='allennlp',
      version=VERSION["VERSION"],
      description='An open-source NLP research library, built on PyTorch.',
      long_description=open("README.md").read(),
      long_description_content_type="text/markdown",
      classifiers=[
          'Intended Audience :: Science/Research',
          'Development Status :: 3 - Alpha',
          'License :: OSI Approved :: Apache Software License',
          'Programming Language :: Python :: 3.6',
          'Topic :: Scientific/Engineering :: Artificial Intelligence',
      ],
      keywords='allennlp NLP deep learning machine reading',
      url='https://github.com/allenai/allennlp',
      author='Allen Institute for Artificial Intelligence',
      author_email='allennlp@allenai.org',
      license='Apache',
      packages=find_packages(exclude=["*.tests", "*.tests.*",
                                      "tests.*", "tests"]),
      install_requires=[
          'torch>=0.4.1',
          "jsonnet>=0.10.0 ; sys.platform != 'win32'",
          'overrides',
          'nltk',
          'msgpack>=0.5.6,<0.6.0',
          'spacy>=2.0,<2.1',
          'numpy',
          'tensorboardX>=1.2',
          'awscli>=1.11.91',
          'boto3',
          'moto>=1.3.4',
          'flask>=1.0.2',
          'flask-cors>=3.0.7',
          'gevent>=1.3.6',
          'requests>=2.18',
          'tqdm>=4.19',
          'editdistance',
          'h5py',
          'scikit-learn',
          'scipy',
          'pytz>=2017.3',
          'unidecode',
          'matplotlib>=2.2.3',
          'pytest',
          'flaky',
          'responses>=0.7',
          'numpydoc>=0.8.0',
          'conllu==0.11',
          'parsimonious>=0.8.0',
          'ftfy',
<<<<<<< HEAD
          'sqlparse>=0.2.4',
          'pytorch-pretrained-bert>=0.5.0',
=======
          'sqlparse==0.2.4',
          'word2number==1.1',
          'pytorch-pretrained-bert>=0.6.0',
>>>>>>> 0fffb9b0
      ],
      entry_points={
          'console_scripts': [
              "allennlp=allennlp.run:run"
          ]
      },
      setup_requires=setup_requirements,
      tests_require=[
          'pytest',
          'flaky',
          'responses>=0.7',
          'moto==1.3.4',
      ],
      include_package_data=True,
      python_requires='>=3.6.1',
      zip_safe=False)<|MERGE_RESOLUTION|>--- conflicted
+++ resolved
@@ -131,14 +131,9 @@
           'conllu==0.11',
           'parsimonious>=0.8.0',
           'ftfy',
-<<<<<<< HEAD
           'sqlparse>=0.2.4',
-          'pytorch-pretrained-bert>=0.5.0',
-=======
-          'sqlparse==0.2.4',
-          'word2number==1.1',
+          'word2number>=1.1',
           'pytorch-pretrained-bert>=0.6.0',
->>>>>>> 0fffb9b0
       ],
       entry_points={
           'console_scripts': [
