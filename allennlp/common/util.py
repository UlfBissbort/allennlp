--- conflicted
+++ resolved
@@ -67,14 +67,10 @@
     elif isinstance(x, dict):
         # Dicts need their values sanitized
         return {key: sanitize(value) for key, value in x.items()}
-<<<<<<< HEAD
-    elif isinstance(x, (spacy.tokens.Token, Token)):
-=======
     elif isinstance(x, numpy.bool_):
         # Numpy bool_ need to be converted to python bool.
         return bool(x)
-    elif isinstance(x, (spacy.tokens.Token, allennlp.data.Token)):
->>>>>>> 088b2883
+    elif isinstance(x, (spacy.tokens.Token, Token)):
         # Tokens get sanitized to just their text.
         return x.text
     elif isinstance(x, (list, tuple)):
