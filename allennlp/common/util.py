"""
Various utilities that don't fit anwhere else.
"""

from itertools import zip_longest
<<<<<<< HEAD
from typing import Any, Callable, Dict, List, Tuple, TypeVar, Iterable
import importlib
import pkgutil
=======
from typing import Any, Callable, Dict, List, Tuple, TypeVar
>>>>>>> e665767f
import random
import resource
import sys

import torch
import numpy
import spacy
from spacy.language import Language as SpacyModelType

from allennlp.common.checks import log_pytorch_version_info
from allennlp.common.params import Params

JsonDict = Dict[str, Any]  # pylint: disable=invalid-name

def sanitize(x: Any) -> Any:  # pylint: disable=invalid-name,too-many-return-statements
    """
    Sanitize turns PyTorch and Numpy types into basic Python types so they
    can be serialized into JSON.
    """
    if isinstance(x, (str, float, int, bool)):
        # x is already serializable
        return x
    elif isinstance(x, torch.autograd.Variable):
        return sanitize(x.data)
    elif isinstance(x, torch._TensorBase):  # pylint: disable=protected-access
        # tensor needs to be converted to a list (and moved to cpu if necessary)
        return x.cpu().tolist()
    elif isinstance(x, numpy.ndarray):
        # array needs to be converted to a list
        return x.tolist()
    elif isinstance(x, numpy.number):
        # NumPy numbers need to be converted to Python numbers
        return x.item()
    elif isinstance(x, dict):
        # Dicts need their values sanitized
        return {key: sanitize(value) for key, value in x.items()}
    elif isinstance(x, (list, tuple)):
        # Lists and Tuples need their values sanitized
        return [sanitize(x_i) for x_i in x]
    else:
        raise ValueError("cannot sanitize {} of type {}".format(x, type(x)))

def group_by_count(iterable: List[Any], count: int, default_value: Any) -> List[List[Any]]:
    """
    Takes a list and groups it into sublists of size ``count``, using ``default_value`` to pad the
    list at the end if the list is not divisable by ``count``.

    For example:
    >>> group_by_count([1, 2, 3, 4, 5, 6, 7], 3, 0)
    [[1, 2, 3], [4, 5, 6], [7, 0, 0]]

    This is a short method, but it's complicated and hard to remember as a one-liner, so we just
    make a function out of it.
    """
    return [list(l) for l in zip_longest(*[iter(iterable)] * count, fillvalue=default_value)]


def pad_sequence_to_length(sequence: List,
                           desired_length: int,
                           default_value: Callable[[], Any] = lambda: 0,
                           padding_on_right: bool = True) -> List:
    """
    Take a list of objects and pads it to the desired length, returning the padded list.  The
    original list is not modified.

    Parameters
    ----------
    sequence : List
        A list of objects to be padded.

    desired_length : int
        Maximum length of each sequence. Longer sequences are truncated to this length, and
        shorter ones are padded to it.

    default_value: Callable, default=lambda: 0
        Callable that outputs a default value (of any type) to use as padding values.  This is
        a lambda to avoid using the same object when the default value is more complex, like a
        list.

    padding_on_right : bool, default=True
        When we add padding tokens (or truncate the sequence), should we do it on the right or
        the left?

    Returns
    -------
    padded_sequence : List
    """
    # Truncates the sequence to the desired length.
    if padding_on_right:
        padded_sequence = sequence[:desired_length]
    else:
        padded_sequence = sequence[-desired_length:]
    # Continues to pad with default_value() until we reach the desired length.
    for _ in range(desired_length - len(padded_sequence)):
        if padding_on_right:
            padded_sequence.append(default_value())
        else:
            padded_sequence.insert(0, default_value())
    return padded_sequence


A = TypeVar('A')
def add_noise_to_dict_values(dictionary: Dict[A, float], noise_param: float) -> Dict[A, float]:
    """
    Returns a new dictionary with noise added to every key in ``dictionary``.  The noise is
    uniformly distributed within ``noise_param`` percent of the value for every value in the
    dictionary.
    """
    new_dict = {}
    for key, value in dictionary.items():
        noise_value = value * noise_param
        noise = random.uniform(-noise_value, noise_value)
        new_dict[key] = value + noise
    return new_dict


def namespace_match(pattern: str, namespace: str):
    """
    Matches a namespace pattern against a namespace string.  For example, ``*tags`` matches
    ``passage_tags`` and ``question_tags`` and ``tokens`` matches ``tokens`` but not
    ``stemmed_tokens``.
    """
    if pattern[0] == '*' and namespace.endswith(pattern[1:]):
        return True
    elif pattern == namespace:
        return True
    return False


def prepare_environment(params: Params):
    """
    Sets random seeds for reproducible experiments. This may not work as expected
    if you use this from within a python project in which you have already imported Pytorch.
    If you use the scripts/run_model.py entry point to training models with this library,
    your experiments should be reasonably reproducible. If you are using this from your own
    project, you will want to call this function before importing Pytorch. Complete determinism
    is very difficult to achieve with libraries doing optimized linear algebra due to massively
    parallel execution, which is exacerbated by using GPUs.

    Parameters
    ----------
    params: Params object or dict, required.
        A ``Params`` object or dict holding the json parameters.
    """
    seed = params.pop_int("random_seed", 13370)
    numpy_seed = params.pop_int("numpy_seed", 1337)
    torch_seed = params.pop_int("pytorch_seed", 133)

    if seed is not None:
        random.seed(seed)
    if numpy_seed is not None:
        numpy.random.seed(numpy_seed)
    if torch_seed is not None:
        torch.manual_seed(torch_seed)
        # Seed all GPUs with the same seed if available.
        if torch.cuda.is_available():
            torch.cuda.manual_seed_all(torch_seed)

    log_pytorch_version_info()


LOADED_SPACY_MODELS: Dict[Tuple[str, bool, bool, bool], SpacyModelType] = {}


def get_spacy_model(spacy_model_name: str, pos_tags: bool, parse: bool, ner: bool) -> SpacyModelType:
    """
    In order to avoid loading spacy models a whole bunch of times, we'll save references to them,
    keyed by the options we used to create the spacy model, so any particular configuration only
    gets loaded once.
    """
    options = (spacy_model_name, pos_tags, parse, ner)
    if options not in LOADED_SPACY_MODELS:
        disable = ['vectors', 'textcat']
        if not pos_tags:
            disable.append('tagger')
        if not parse:
            disable.append('parser')
        if not ner:
            disable.append('ner')
        spacy_model = spacy.load(spacy_model_name, disable=disable)
        LOADED_SPACY_MODELS[options] = spacy_model
    return LOADED_SPACY_MODELS[options]

<<<<<<< HEAD
def import_submodules(package_name: str) -> None:
    """
    Import all submodules under the given package.
    Primarily useful so that people using AllenNLP as a library
    can specify their own custom packages and have their custom
    classes get loaded and registered.
    """
    importlib.invalidate_caches()

    module = importlib.import_module(package_name)
    for _, name, _ in pkgutil.walk_packages(getattr(module, "__path__", "")):
        importlib.import_module(package_name + '.' + name)

=======
>>>>>>> e665767f
def peak_memory_mb() -> float:
    """
    Get peak memory usage for this process, as measured by
    max-resident-set size:

    https://unix.stackexchange.com/questions/30940/getrusage-system-call-what-is-maximum-resident-set-size

    Only works on OSX and Linux, returns 0.0 otherwise.
    """
    if sys.platform not in ('linux', 'darwin'):
        return 0.0

    # TODO(joelgrus): For whatever, our pinned version 0.521 of mypy does not like
    # next line, but later versions (e.g. 0.530) are fine with it. Once we get that
    # figured out, remove the type: ignore.
    peak = resource.getrusage(resource.RUSAGE_SELF).ru_maxrss  # type: ignore

    if sys.platform == 'darwin':
        # On OSX the result is in bytes.
        return peak / 1_000_000

    else:
        # On Linux the result is in kilobytes.
        return peak / 1_000

def ensure_list(iterable: Iterable[A]) -> List[A]:
    """
    An Iterable may be a list or a generator.
    This ensures we get a list without making an unnecessary copy.
    """
    if isinstance(iterable, list):
        return iterable
    else:
        return list(iterable)<|MERGE_RESOLUTION|>--- conflicted
+++ resolved
@@ -3,13 +3,7 @@
 """
 
 from itertools import zip_longest
-<<<<<<< HEAD
 from typing import Any, Callable, Dict, List, Tuple, TypeVar, Iterable
-import importlib
-import pkgutil
-=======
-from typing import Any, Callable, Dict, List, Tuple, TypeVar
->>>>>>> e665767f
 import random
 import resource
 import sys
@@ -193,22 +187,6 @@
         LOADED_SPACY_MODELS[options] = spacy_model
     return LOADED_SPACY_MODELS[options]
 
-<<<<<<< HEAD
-def import_submodules(package_name: str) -> None:
-    """
-    Import all submodules under the given package.
-    Primarily useful so that people using AllenNLP as a library
-    can specify their own custom packages and have their custom
-    classes get loaded and registered.
-    """
-    importlib.invalidate_caches()
-
-    module = importlib.import_module(package_name)
-    for _, name, _ in pkgutil.walk_packages(getattr(module, "__path__", "")):
-        importlib.import_module(package_name + '.' + name)
-
-=======
->>>>>>> e665767f
 def peak_memory_mb() -> float:
     """
     Get peak memory usage for this process, as measured by
