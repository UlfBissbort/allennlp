--- conflicted
+++ resolved
@@ -74,22 +74,8 @@
         fields['hypothesis'] = TextField(hypothesis_tokens, self._token_indexers)
         if label:
             fields['label'] = LabelField(label)
-<<<<<<< HEAD
-        return Instance(fields)
-=======
 
         metadata = {"premise_tokens": [x.text for x in premise_tokens],
                     "hypothesis_tokens": [x.text for x in hypothesis_tokens]}
         fields["metadata"] = MetadataField(metadata)
-        return Instance(fields)
-
-    @classmethod
-    def from_params(cls, params: Params) -> 'SnliReader':
-        tokenizer = Tokenizer.from_params(params.pop('tokenizer', {}))
-        token_indexers = TokenIndexer.dict_from_params(params.pop('token_indexers', {}))
-        lazy = params.pop('lazy', False)
-        params.assert_empty(cls.__name__)
-        return SnliReader(tokenizer=tokenizer,
-                          token_indexers=token_indexers,
-                          lazy=lazy)
->>>>>>> fa34344b
+        return Instance(fields)