--- conflicted
+++ resolved
@@ -102,9 +102,6 @@
         fields['verb_indicator'] = SequenceLabelField(verb_label, text_field)
         if tags:
             fields['tags'] = SequenceLabelField(tags, text_field)
-<<<<<<< HEAD
-        return Instance(fields)
-=======
 
         if all([x == 0 for x in verb_label]):
             verb = None
@@ -112,15 +109,4 @@
             verb = tokens[verb_label.index(1)].text
         fields["metadata"] = MetadataField({"words": [x.text for x in tokens],
                                             "verb": verb})
-        return Instance(fields)
-
-    @classmethod
-    def from_params(cls, params: Params) -> 'SrlReader':
-        token_indexers = TokenIndexer.dict_from_params(params.pop('token_indexers', {}))
-        domain_identifier = params.pop("domain_identifier", None)
-        lazy = params.pop('lazy', False)
-        params.assert_empty(cls.__name__)
-        return SrlReader(token_indexers=token_indexers,
-                         domain_identifier=domain_identifier,
-                         lazy=lazy)
->>>>>>> fa34344b
+        return Instance(fields)