--- conflicted
+++ resolved
@@ -91,11 +91,6 @@
         The typed, extracted spans from the sequence, in the format (label, (span_start, span_end)).
         Note that the label `does not` contain any BIO tag prefixes.
     """
-<<<<<<< HEAD
-
-=======
-    # pylint: disable=no-else-continue
->>>>>>> e85ddef6
     classes_to_ignore = classes_to_ignore or []
     spans: Set[Tuple[str, Tuple[int, int]]] = set()
     span_start = 0
