from flaky import flaky

from allennlp.common.testing import ModelTestCase


class WikiTablesVariableFreeErmTest(ModelTestCase):
    def setUp(self):
<<<<<<< HEAD
        super(WikiTablesVariableFreeErmTest, self).setUp()
        config_path = self.FIXTURES_ROOT / "semantic_parsing" / "wikitables" / "experiment-erm.json"
=======
        super().setUp()
        config_path = self.FIXTURES_ROOT /  "semantic_parsing" / "wikitables" / "experiment-erm.json"
>>>>>>> 088b2883
        data_path = self.FIXTURES_ROOT / "data" / "wikitables" / "sample_data.examples"
        self.set_up_model(config_path, data_path)

    @flaky
    def test_model_can_train_save_and_load(self):
        # We have very few embedded actions on our agenda, and so it's rare that this parameter
        # actually gets used.  We know this parameter works from our NLVR ERM test, so it's easier
        # to just ignore it here than to try to finagle the test to make it so this has a non-zero
        # gradient.
        ignore = {'_decoder_step._checklist_multiplier'}
        self.ensure_model_can_train_save_and_load(self.param_file, gradients_to_ignore=ignore)<|MERGE_RESOLUTION|>--- conflicted
+++ resolved
@@ -5,13 +5,8 @@
 
 class WikiTablesVariableFreeErmTest(ModelTestCase):
     def setUp(self):
-<<<<<<< HEAD
-        super(WikiTablesVariableFreeErmTest, self).setUp()
+        super().setUp()
         config_path = self.FIXTURES_ROOT / "semantic_parsing" / "wikitables" / "experiment-erm.json"
-=======
-        super().setUp()
-        config_path = self.FIXTURES_ROOT /  "semantic_parsing" / "wikitables" / "experiment-erm.json"
->>>>>>> 088b2883
         data_path = self.FIXTURES_ROOT / "data" / "wikitables" / "sample_data.examples"
         self.set_up_model(config_path, data_path)
 
