--- conflicted
+++ resolved
@@ -4,12 +4,8 @@
 import os
 import re
 import time
-<<<<<<< HEAD
 from unittest.mock import MagicMock
-from typing import Dict, Iterable
-=======
 from typing import Dict, Iterable, Optional
->>>>>>> 8040e40e
 
 import torch
 import responses
@@ -29,12 +25,6 @@
 from allennlp.models.model import Model
 from allennlp.training.callback_trainer import CallbackTrainer
 from allennlp.training.callbacks import (
-<<<<<<< HEAD
-        Events, Callback, handle_event,
-        LogToTensorboard, Checkpoint, Validate, PostToUrl, GradientNormAndClip,
-        UpdateLearningRate, UpdateMomentum, TrackMetrics, UpdateMovingAverage,
-        GradientAccumulation
-=======
     Events,
     Callback,
     handle_event,
@@ -47,7 +37,7 @@
     UpdateMomentum,
     TrackMetrics,
     UpdateMovingAverage,
->>>>>>> 8040e40e
+    GradientAccumulation
 )
 from allennlp.training.checkpointer import Checkpointer
 from allennlp.training.learning_rate_schedulers import LearningRateScheduler
@@ -999,7 +989,6 @@
         assert training_metrics["best_epoch"] == 0
         assert training_metrics["validation_loss"] > restored_metrics["validation_loss"]
 
-<<<<<<< HEAD
     def test_gradient_accumulation(self):
 
         # We'll track how many times forward was called:
@@ -1050,7 +1039,7 @@
         # then at the end of batch_group 7
         assert batch_nums_total == [1, 3]
         assert forwards_total == [3, 7]
-=======
+
     def test_handle_errors(self):
         class ErrorTest(Callback):
             """
@@ -1098,5 +1087,4 @@
         assert error_test.exc.args == ("problem starting batch",)
 
         # The "finished" flag should never have been set to True.
-        assert not error_test.finished_training
->>>>>>> 8040e40e
+        assert not error_test.finished_training