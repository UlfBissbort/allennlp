"""
A :class:`~allennlp.training.trainer.Trainer` is responsible for training a
:class:`~allennlp.models.model.Model`.

Typically you might create a configuration file specifying the model and
training parameters and then use :mod:`~allennlp.commands.train`
rather than instantiating a ``Trainer`` yourself.
"""

import logging
import os
import shutil
import time
import re
import datetime
from typing import Dict, Optional, List, Tuple, Union, Iterable, Any

import torch
import torch.optim.lr_scheduler
from torch.optim.lr_scheduler import _LRScheduler as PytorchLRScheduler  # pylint: disable=protected-access
from torch.nn.parallel import replicate, parallel_apply
from torch.nn.parallel.scatter_gather import scatter_kwargs, gather
import tensorboard
from tensorboard import SummaryWriter

from allennlp.common import Params
from allennlp.common.checks import ConfigurationError
from allennlp.common.util import peak_memory_mb, gpu_memory_mb
from allennlp.common.tqdm import Tqdm
from allennlp.data.instance import Instance
from allennlp.data.iterators.data_iterator import DataIterator
from allennlp.models.model import Model
from allennlp.nn import util
from allennlp.training.learning_rate_schedulers import LearningRateScheduler
from allennlp.training.optimizers import Optimizer
logger = logging.getLogger(__name__)  # pylint: disable=invalid-name


def is_sparse(tensor):
    return tensor.data.is_sparse


def sparse_clip_norm(parameters, max_norm, norm_type=2):
    """Clips gradient norm of an iterable of parameters.

    The norm is computed over all gradients together, as if they were
    concatenated into a single vector. Gradients are modified in-place.
    Supports sparse gradients.

    Parameters
    ----------
    parameters : ``(Iterable[Variable])``
        An iterable of Variables that will have gradients normalized.
    max_norm : ``float``
        The max norm of the gradients.
    norm_type : ``float``
        The type of the used p-norm. Can be ``'inf'`` for infinity norm.

    Returns
    -------
        Total norm of the parameters (viewed as a single vector).
    """
    # pylint: disable=invalid-name,protected-access
    parameters = list(filter(lambda p: p.grad is not None, parameters))
    max_norm = float(max_norm)
    norm_type = float(norm_type)
    if norm_type == float('inf'):
        total_norm = max(p.grad.data.abs().max() for p in parameters)
    else:
        total_norm = 0
        for p in parameters:
            if is_sparse(p.grad):
                # need to coalesce the repeated indices before finding norm
                grad = p.grad.data.coalesce()
                param_norm = grad._values().norm(norm_type)
            else:
                param_norm = p.grad.data.norm(norm_type)
            total_norm += param_norm ** norm_type
        total_norm = total_norm ** (1. / norm_type)
    clip_coef = max_norm / (total_norm + 1e-6)
    if clip_coef < 1:
        for p in parameters:
            if is_sparse(p.grad):
                p.grad.data._values().mul_(clip_coef)
            else:
                p.grad.data.mul_(clip_coef)
    return total_norm


class TensorboardWriter:
    """
    Wraps a pair of ``SummaryWriter`` instances but is a no-op if they're ``None``.
    Allows Tensorboard logging without always checking for Nones first.
    """
    def __init__(self, train_log: SummaryWriter = None, validation_log: SummaryWriter = None) -> None:
        self._train_log = train_log
        self._validation_log = validation_log

    def add_train_scalar(self, name: str, value: float, global_step: int) -> None:
        if self._train_log is not None:
            self._train_log.add_scalar(name, value, global_step)

    def add_train_histogram(self, name: str, values: torch.Tensor, global_step: int) -> None:
        if self._train_log is not None:
            # SummaryWriter.add_histogram doesn't pass global step, so
            # need to access file_writer directly
            if isinstance(values, torch.autograd.Variable):
                values_to_write = values.cpu().data.numpy().flatten()
                self._train_log.file_writer.add_summary(
                        tensorboard.summary.histogram(name, values_to_write), global_step
                )

    def add_validation_scalar(self, name: str, value: float, global_step: int) -> None:
        if self._validation_log is not None:
            self._validation_log.add_scalar(name, value, global_step)

def time_to_str(timestamp: int) -> str:
    """
    Convert seconds past Epoch to human readable string.
    """
    datetimestamp = datetime.datetime.fromtimestamp(timestamp)
    return '{:04d}-{:02d}-{:02d}-{:02d}-{:02d}-{:02d}'.format(
            datetimestamp.year, datetimestamp.month, datetimestamp.day,
            datetimestamp.hour, datetimestamp.minute, datetimestamp.second
    )

def str_to_time(time_str: str) -> datetime.datetime:
    """
    Convert human readable string to datetime.datetime.
    """
    pieces: Any = [int(piece) for piece in time_str.split('-')]
    return datetime.datetime(*pieces)

class Trainer:
    def __init__(self,
                 model: Model,
                 optimizer: torch.optim.Optimizer,
                 iterator: DataIterator,
                 train_dataset: Iterable[Instance],
                 validation_dataset: Optional[Iterable[Instance]] = None,
                 patience: int = 2,
                 validation_metric: str = "-loss",
                 num_epochs: int = 20,
                 serialization_dir: Optional[str] = None,
                 num_serialized_models_to_keep: int = None,
                 keep_serialized_model_every_num_seconds: int = None,
                 model_save_interval: float = None,
                 cuda_device: Union[int, List] = -1,
                 grad_norm: Optional[float] = None,
                 grad_clipping: Optional[float] = None,
                 learning_rate_scheduler: Optional[PytorchLRScheduler] = None,
                 histogram_interval: int = None) -> None:
        """
        Parameters
        ----------
        model : ``Model``, required.
            An AllenNLP model to be optimized. Pytorch Modules can also be optimized if
            their ``forward`` method returns a dictionary with a "loss" key, containing a
            scalar tensor representing the loss function to be optimized.
        optimizer : ``torch.nn.Optimizer``, required.
            An instance of a Pytorch Optimizer, instantiated with the parameters of the
            model to be optimized.
        iterator : ``DataIterator``, required.
            A method for iterating over a ``Dataset``, yielding padded indexed batches.
        train_dataset : ``Dataset``, required.
            A ``Dataset`` to train on. The dataset should have already been indexed.
        validation_dataset : ``Dataset``, optional, (default = None).
            A ``Dataset`` to evaluate on. The dataset should have already been indexed.
        patience : int, optional (default=2)
            Number of epochs to be patient before early stopping.
        validation_metric : str, optional (default="loss")
            Validation metric to measure for whether to stop training using patience
            and whether to serialize an ``is_best`` model each epoch. The metric name
            must be prepended with either "+" or "-", which specifies whether the metric
            is an increasing or decreasing function.
        num_epochs : int, optional (default = 20)
            Number of training epochs.
        serialization_dir : str, optional (default=None)
            Path to directory for saving and loading model files. Models will not be saved if
            this parameter is not passed.
        num_serialized_models_to_keep : ``int``, optional (default=None)
            Number of previous model checkpoints to retain.  Default is to keep all checkpoints.
        keep_serialized_model_every_num_seconds : ``int``, optional (default=None)
            If num_serialized_models_to_keep is not None, then occasionally it's useful to
            save models at a given interval in addition to the last num_serialized_models_to_keep.
            To do so, specify keep_serialized_model_every_num_seconds as the number of seconds
            between permanently saved checkpoints.  Note that this option is only used if
            num_serialized_models_to_keep is not None, otherwise all checkpoints are kept.
        model_save_interval : ``float``, optional (default=None)
            If provided, then serialize models every ``model_save_interval``
            seconds within single epochs.  In all cases, models are also saved
            at the end of every epoch if ``serialization_dir`` is provided.
        cuda_device : ``int``, optional (default = -1)
            An integer specifying the CUDA device to use. If -1, the CPU is used.
        grad_norm : ``float``, optional, (default = None).
            If provided, gradient norms will be rescaled to have a maximum of this value.
        grad_clipping : ``float``, optional (default = ``None``).
            If provided, gradients will be clipped `during the backward pass` to have an (absolute)
            maximum of this value.  If you are getting ``NaNs`` in your gradients during training
            that are not solved by using ``grad_norm``, you may need this.
        learning_rate_scheduler : ``PytorchLRScheduler``, optional, (default = None)
            A Pytorch learning rate scheduler. The learning rate will be decayed with respect to
            this schedule at the end of each epoch. If you use
            :class:`torch.optim.lr_scheduler.ReduceLROnPlateau`, this will use the ``validation_metric``
            provided to determine if learning has plateaued.  To support updating the learning
            rate on every batch, this can optionally implement ``step_batch(batch_num)`` which
            updates the learning rate given the batch number.
        histogram_interval : ``int``, optional, (default = ``None``)
            If not None, then log histograms to tensorboard every ``histogram_interval`` batches.
            When this parameter is specified, the following additional logging is enabled:
                * Histograms of model parameters
                * The ratio of parameter update norm to parameter norm
                * Histogram of layer activations
            We log histograms of the parameters returned by
            ``model.get_parameters_for_histogram_tensorboard_logging``.
            The layer activations are logged for any modules in the ``Model`` that have
            the attribute ``should_log_activations`` set to ``True``.  Logging
            histograms requires a number of GPU-CPU copies during training and is typically
            slow, so we recommend logging histograms relatively infrequently.
            Note: only Modules that return tensors, tuples of tensors or dicts
            with tensors as values currently support activation logging.
        """
        self._model = model
        self._iterator = iterator
        self._optimizer = optimizer
        self._train_data = train_dataset
        self._validation_data = validation_dataset

        self._patience = patience
        self._num_epochs = num_epochs

        self._serialization_dir = serialization_dir
        self._num_serialized_models_to_keep = num_serialized_models_to_keep
        self._keep_serialized_model_every_num_seconds = keep_serialized_model_every_num_seconds
        self._serialized_paths: List[Any] = []
        self._last_permanent_saved_checkpoint_time = time.time()
        self._model_save_interval = model_save_interval

        self._grad_norm = grad_norm
        self._batch_grad_norm = None
        self._grad_clipping = grad_clipping
        self._learning_rate_scheduler = learning_rate_scheduler

        increase_or_decrease = validation_metric[0]
        if increase_or_decrease not in ["+", "-"]:
            raise ConfigurationError("Validation metrics must specify whether they should increase "
                                     "or decrease by pre-pending the metric name with a +/-.")
        self._validation_metric = validation_metric[1:]
        self._validation_metric_decreases = increase_or_decrease == "-"

        if not isinstance(cuda_device, int) and not isinstance(cuda_device, list):
            raise ConfigurationError("Expected an int or list for cuda_device, got {}".format(cuda_device))

        if isinstance(cuda_device, list):
            logger.info(f"WARNING: Multiple GPU support is experimental not recommended for use. "
                        "In some cases it may lead to incorrect results or undefined behavior.")
            self._multiple_gpu = True
            self._cuda_devices = cuda_device
            # data_parallel will take care of transfering to cuda devices,
            # so the iterator keeps data on CPU.
            self._iterator_device = -1
        else:
            self._multiple_gpu = False
            self._cuda_devices = [cuda_device]
            self._iterator_device = cuda_device

        if self._cuda_devices[0] != -1:
            self._model = self._model.cuda(self._cuda_devices[0])

        self._log_interval = 10  # seconds
        self._summary_interval = 100  # num batches between logging to tensorboard
        self._histogram_interval = histogram_interval
        self._log_histograms_this_batch = False
        self._batch_num_total = 0

        self._last_log = 0.0  # time of last logging

        if serialization_dir is not None:
            train_log = SummaryWriter(os.path.join(serialization_dir, "log", "train"))
            validation_log = SummaryWriter(os.path.join(serialization_dir, "log", "validation"))
            self._tensorboard = TensorboardWriter(train_log, validation_log)
        else:
            self._tensorboard = TensorboardWriter()

    def _enable_gradient_clipping(self) -> None:
        if self._grad_clipping is not None:
            # Pylint is unable to tell that we're in the case that _grad_clipping is not None...
            # pylint: disable=invalid-unary-operand-type
            clip_function = lambda grad: grad.clamp(-self._grad_clipping, self._grad_clipping)
            for parameter in self._model.parameters():
                if parameter.requires_grad:
                    parameter.register_hook(clip_function)

    def _enable_activation_logging(self) -> None:
        """
        Log activations to tensorboard
        """
        if self._histogram_interval is not None:
            # To log activation histograms to the forward pass, we register
            # a hook on forward to capture the output tensors.
            # This uses a closure on self._log_histograms_this_batch to
            # determine whether to send the activations to tensorboard,
            # since we don't want them on every call.
            for _, module in self._model.named_modules():
                if not getattr(module, 'should_log_activations', False):
                    # skip it
                    continue

                def hook(module_, inputs, outputs):
                    # pylint: disable=unused-argument,cell-var-from-loop
                    log_prefix = 'activation_histogram/{0}'.format(module_.__class__)
                    if self._log_histograms_this_batch:
                        if isinstance(outputs, torch.autograd.Variable):
                            log_name = log_prefix
                            self._tensorboard.add_train_histogram(log_name,
                                                                  outputs,
                                                                  self._batch_num_total)
                        elif isinstance(outputs, (list, tuple)):
                            for i, output in enumerate(outputs):
                                log_name = "{0}_{1}".format(log_prefix, i)
                                self._tensorboard.add_train_histogram(log_name,
                                                                      output,
                                                                      self._batch_num_total)
                        elif isinstance(outputs, dict):
                            for k, tensor in outputs.items():
                                log_name = "{0}_{1}".format(log_prefix, k)
                                self._tensorboard.add_train_histogram(log_name,
                                                                      tensor,
                                                                      self._batch_num_total)
                        else:
                            # skip it
                            pass

                module.register_forward_hook(hook)


    def _rescale_gradients(self) -> None:
        """
        Performs gradient rescaling. Is a no-op if gradient rescaling is not enabled.
        """
        if self._grad_norm:
            parameters_to_clip = [p for p in self._model.parameters()
                                  if p.grad is not None]
            self._batch_grad_norm = sparse_clip_norm(parameters_to_clip, self._grad_norm)

    def _data_parallel(self, batch):
        """
        Do the forward pass using multiple GPUs.  This is a simplification
        of torch.nn.parallel.data_parallel to support the allennlp model
        interface.
        """
        inputs, module_kwargs = scatter_kwargs((), batch, self._cuda_devices, 0)
        used_device_ids = self._cuda_devices[:len(inputs)]
        replicas = replicate(self._model, used_device_ids)
        outputs = parallel_apply(replicas, inputs, module_kwargs, used_device_ids)

        # Only the 'loss' is needed.
        # a (num_gpu, ) tensor with loss on each GPU
        losses = gather([output['loss'] for output in outputs], used_device_ids[0], 0)
        return {'loss': losses.mean()}

    def _batch_loss(self, batch: torch.Tensor, for_training: bool) -> torch.Tensor:
        """
        Does a forward pass on the given batch and returns the ``loss`` value in the result.
        If ``for_training`` is `True` also applies regularization penalty.
        """
        if self._multiple_gpu:
            output_dict = self._data_parallel(batch)
        else:
            output_dict = self._model(**batch)

        try:
            loss = output_dict["loss"]
            if for_training:
                loss += self._model.get_regularization_penalty()
        except KeyError:
            raise ConfigurationError("The model you are trying to optimize does not contain a"
                                     " 'loss' key in the output of model.forward(inputs).")

        return loss

    def _get_metrics(self, total_loss: float, batch_num: int, reset: bool = False) -> Dict[str, float]:
        """
        Gets the metrics but sets ``"loss"`` to
        the total loss divided by the ``batch_num`` so that
        the ``"loss"`` metric is "average loss per batch".
        """
        metrics = self._model.get_metrics(reset=reset)
        metrics["loss"] = float(total_loss / batch_num)
        return metrics

    def _train_epoch(self, epoch: int) -> Dict[str, float]:
        """
        Trains one epoch and returns metrics.
        """
        logger.info("Epoch %d/%d", epoch, self._num_epochs - 1)
<<<<<<< HEAD
        logger.info(f"Peak memory usage MB: {peak_memory_mb()}")
        gpu_memory = gpu_memory_mb()
        if gpu_memory:
            logger.info(f"GPU memory MB: {gpu_memory}")

=======
        logger.info(f"Peak CPU memory usage MB: {peak_memory_mb()}")
>>>>>>> cd32df88
        train_loss = 0.0
        # Set the model to "train" mode.
        self._model.train()

        # Get tqdm for the training batches
        train_generator = self._iterator(self._train_data,
                                         num_epochs=1,
                                         cuda_device=self._iterator_device)
        num_training_batches = self._iterator.get_num_batches(self._train_data)
        train_generator_tqdm = Tqdm.tqdm(train_generator,
                                         total=num_training_batches)
        self._last_log = time.time()
        last_save_time = time.time()

        batch_num = 0
        if self._batch_num_total is None:
            self._batch_num_total = 0

        if self._histogram_interval is not None:
            histogram_parameters = set(self._model.get_parameters_for_histogram_tensorboard_logging())

        logger.info("Training")
        for batch in train_generator_tqdm:
            batch_num += 1
            self._batch_num_total += 1
            batch_num_total = self._batch_num_total

            self._log_histograms_this_batch = self._histogram_interval is not None and (
                    batch_num_total % self._histogram_interval == 0)

            self._optimizer.zero_grad()

            loss = self._batch_loss(batch, for_training=True)
            loss.backward()

            # Make sure Variable is on the cpu before converting to numpy.
            # .cpu() is a no-op if you aren't using GPUs.
            train_loss += loss.data.cpu().numpy()

            self._rescale_gradients()

            self._update_learning_rate(None, batch_num_total=batch_num_total)

            if self._log_histograms_this_batch:
                # get the magnitude of parameter updates for logging
                # We need a copy of current parameters to compute magnitude of updates,
                # and copy them to CPU so large models won't go OOM on the GPU.
                param_updates = {name: param.detach().data.cpu().clone()
                                 for name, param in self._model.named_parameters()}
                self._optimizer.step()
                for name, param in self._model.named_parameters():
                    param_updates[name].sub_(param.detach().data.cpu())
                    update_norm = torch.norm(param_updates[name].view(-1, ))
                    param_norm = torch.norm(param.view(-1, ))
                    self._tensorboard.add_train_scalar("gradient_update/" + name,
                                                       update_norm / (param_norm + 1e-7),
                                                       batch_num_total)
            else:
                self._optimizer.step()

            # Update the description with the latest metrics
            metrics = self._get_metrics(train_loss, batch_num)
            description = self._description_from_metrics(metrics)

            train_generator_tqdm.set_description(description, refresh=False)

            # Log parameter values to Tensorboard
            if batch_num_total % self._summary_interval == 0:
                for name, param in self._model.named_parameters():
                    self._tensorboard.add_train_scalar("parameter_mean/" + name,
                                                       param.data.mean(),
                                                       batch_num_total)
                    self._tensorboard.add_train_scalar("parameter_std/" + name, param.data.std(), batch_num_total)
                    if param.grad is not None:
                        if is_sparse(param.grad):
                            # pylint: disable=protected-access
                            grad_data = param.grad.data._values()
                        else:
                            grad_data = param.grad.data
                        self._tensorboard.add_train_scalar("gradient_mean/" + name,
                                                           grad_data.mean(),
                                                           batch_num_total)
                        self._tensorboard.add_train_scalar("gradient_std/" + name,
                                                           grad_data.std(),
                                                           batch_num_total)
                self._tensorboard.add_train_scalar("loss/loss_train", metrics["loss"], batch_num_total)
                self._metrics_to_tensorboard(batch_num_total,
                                             {"epoch_metrics/" + k: v for k, v in metrics.items()})
                # norm of gradients
                if self._batch_grad_norm is not None:
                    self._tensorboard.add_train_scalar("gradient_norm",
                                                       self._batch_grad_norm,
                                                       batch_num_total)

            # Histogram logging
            if self._log_histograms_this_batch:
                for name, param in self._model.named_parameters():
                    if name in histogram_parameters:
                        self._tensorboard.add_train_histogram("parameter_histogram/" + name,
                                                              param,
                                                              batch_num_total)

            # Save model if needed.
            if self._model_save_interval is not None and (
                    time.time() - last_save_time > self._model_save_interval
            ):
                last_save_time = time.time()
                self._save_checkpoint(
                        '{0}.{1}'.format(epoch, time_to_str(int(last_save_time))), [], is_best=False
                )

        return self._get_metrics(train_loss, batch_num, reset=True)

    def _should_stop_early(self, metric_history: List[float]) -> bool:
        """
        uses patience and the validation metric to determine if training should stop early
        """
        if len(metric_history) > self._patience:
            # Is the best score in the past N epochs worse than the best score overall?
            if self._validation_metric_decreases:
                return min(metric_history[-self._patience:]) > min(metric_history)
            else:
                return max(metric_history[-self._patience:]) < max(metric_history)

        return False

    def _metrics_to_tensorboard(self,
                                epoch: int,
                                train_metrics: dict,
                                val_metrics: dict = None) -> None:
        """
        Sends all of the train metrics (and validation metrics, if provided) to tensorboard.
        """
        metric_names = set(train_metrics.keys())
        if val_metrics is not None:
            metric_names.update(val_metrics.keys())
        val_metrics = val_metrics or {}

        for name in metric_names:
            train_metric = train_metrics.get(name)
            if train_metric is not None:
                self._tensorboard.add_train_scalar(name, train_metric, epoch)
            val_metric = val_metrics.get(name)
            if val_metric is not None:
                self._tensorboard.add_validation_scalar(name, val_metric, epoch)

    def _metrics_to_console(self,  # pylint: disable=no-self-use
                            train_metrics: dict,
                            val_metrics: dict = None) -> None:
        """
        Logs all of the train metrics (and validation metrics, if provided) to the console.
        """
        val_metrics = val_metrics or {}
        dual_message_template = "Training %s : %3f    Validation %s : %3f "
        message_template = "%s %s : %3f "

        metric_names = set(train_metrics.keys())
        if val_metrics:
            metric_names.update(val_metrics.keys())

        for name in metric_names:
            train_metric = train_metrics.get(name)
            val_metric = val_metrics.get(name)

            if val_metric is not None and train_metric is not None:
                logger.info(dual_message_template, name, train_metric, name, val_metric)
            elif val_metric is not None:
                logger.info(message_template, "Validation", name, val_metric)
            elif train_metric is not None:
                logger.info(message_template, "Training", name, train_metric)

    def _update_learning_rate(self, epoch: int, val_metric: float = None,
                              batch_num_total: int = None) -> None:
        if not self._learning_rate_scheduler:
            return

        if batch_num_total is not None:
            if hasattr(self._learning_rate_scheduler, 'step_batch'):
                self._learning_rate_scheduler.step_batch(batch_num_total)
            return

        # Grim hack to determine whether the validation metric we are recording
        # needs to be passed to the scheduler. This is required because the
        # step() function of the different schedulers are (understandably)
        # different to ReduceLROnPlateau.
        reduce_on_plateau = isinstance(self._learning_rate_scheduler, torch.optim.lr_scheduler.ReduceLROnPlateau)

        if reduce_on_plateau and val_metric is None:
            raise ConfigurationError("The reduce_on_plateau learning rate scheduler requires "
                                     "a validation metric to compute the schedule and therefore "
                                     "must be used with a validation dataset.")
        elif reduce_on_plateau:
            self._learning_rate_scheduler.step(val_metric, epoch)
        else:
            self._learning_rate_scheduler.step(epoch)

    def _validation_loss(self) -> Tuple[float, int]:
        """
        Computes the validation loss. Returns it and the number of batches.
        """
        logger.info("Validating")

        self._model.eval()

        val_generator = self._iterator(self._validation_data,
                                       num_epochs=1,
                                       cuda_device=self._iterator_device,
                                       for_training=False)
        num_validation_batches = self._iterator.get_num_batches(self._validation_data)
        val_generator_tqdm = Tqdm.tqdm(val_generator,
                                       total=num_validation_batches)
        batch_num = 0
        val_loss = 0
        for batch in val_generator_tqdm:
            batch_num += 1

            loss = self._batch_loss(batch, for_training=False)
            val_loss += loss.data.cpu().numpy()

            # Update the description with the latest metrics
            val_metrics = self._get_metrics(val_loss, batch_num)
            description = self._description_from_metrics(val_metrics)
            val_generator_tqdm.set_description(description, refresh=False)

        return val_loss, batch_num

    def train(self) -> Dict[str, object]:
        """
        Trains the supplied model with the supplied parameters.
        """
        epoch_counter, validation_metric_per_epoch = self._restore_checkpoint()
        self._enable_gradient_clipping()
        self._enable_activation_logging()

        logger.info("Beginning training.")

        train_metrics: Dict[str, float] = {}
        val_metrics: Dict[str, float] = {}
        epochs_trained = 0
        training_start_time = time.time()
        for epoch in range(epoch_counter, self._num_epochs):
            epoch_start_time = time.time()
            train_metrics = self._train_epoch(epoch)

            if self._validation_data is not None:
                # We have a validation set, so compute all the metrics on it.
                val_loss, num_batches = self._validation_loss()
                val_metrics = self._get_metrics(val_loss, num_batches, reset=True)

                # Check validation metric for early stopping
                this_epoch_val_metric = val_metrics[self._validation_metric]
                validation_metric_per_epoch.append(this_epoch_val_metric)
                if self._should_stop_early(validation_metric_per_epoch):
                    logger.info("Ran out of patience.  Stopping training.")
                    break

                # Check validation metric to see if it's the best so far
                if self._validation_metric_decreases:
                    is_best_so_far = this_epoch_val_metric == min(validation_metric_per_epoch)
                else:
                    is_best_so_far = this_epoch_val_metric == max(validation_metric_per_epoch)
            else:
                # No validation set, so just assume it's the best so far.
                is_best_so_far = True
                val_metrics = {}
                this_epoch_val_metric = None

            self._save_checkpoint(epoch, validation_metric_per_epoch, is_best=is_best_so_far)
            self._metrics_to_tensorboard(epoch, train_metrics, val_metrics=val_metrics)
            self._metrics_to_console(train_metrics, val_metrics)
            self._update_learning_rate(epoch, val_metric=this_epoch_val_metric)

            epoch_elapsed_time = time.time() - epoch_start_time
            logger.info("Epoch duration: %s", time.strftime("%H:%M:%S", time.gmtime(epoch_elapsed_time)))

            if epoch < self._num_epochs - 1:
                training_elapsed_time = time.time() - training_start_time
                estimated_time_remaining = training_elapsed_time * \
                    ((self._num_epochs - epoch_counter) / float(epoch - epoch_counter + 1) - 1)
                formatted_time = time.strftime("%H:%M:%S", time.gmtime(estimated_time_remaining))
                logger.info("Estimated training time remaining: %s", formatted_time)

            epochs_trained += 1

        training_elapsed_time = time.time() - training_start_time
        metrics = {
                "training_duration": time.strftime("%H:%M:%S", time.gmtime(training_elapsed_time)),
                "training_start_epoch": epoch_counter,
                "training_epochs": epochs_trained
        }
        for key, value in train_metrics.items():
            metrics["training_" + key] = value
        for key, value in val_metrics.items():
            metrics["validation_" + key] = value

        return metrics

    def _description_from_metrics(self, metrics: Dict[str, float]) -> str:
        # pylint: disable=no-self-use
        return ', '.join(["%s: %.2f" % (name, value) for name, value in metrics.items()]) + " ||"

    def _save_checkpoint(self,
                         epoch: Union[int, str],
                         val_metric_per_epoch: List[float],
                         is_best: Optional[bool] = None) -> None:
        """
        Saves a checkpoint of the model to self._serialization_dir.
        Is a no-op if self._serialization_dir is None.

        Parameters
        ----------
        epoch : Union[int, str], required.
            The epoch of training.  If the checkpoint is saved in the middle
            of an epoch, the parameter is a string with the epoch and timestamp.
        is_best: bool, optional (default = None)
            A flag which causes the model weights at the given epoch to
            be copied to a "best.th" file. The value of this flag should
            be based on some validation metric computed by your model.
        """
        if self._serialization_dir is not None:
            model_path = os.path.join(self._serialization_dir, "model_state_epoch_{}.th".format(epoch))
            model_state = self._model.state_dict()
            torch.save(model_state, model_path)

            training_state = {'epoch': epoch,
                              'val_metric_per_epoch': val_metric_per_epoch,
                              'optimizer': self._optimizer.state_dict(),
                              'batch_num_total': self._batch_num_total}
            training_path = os.path.join(self._serialization_dir,
                                         "training_state_epoch_{}.th".format(epoch))
            torch.save(training_state, training_path)
            if is_best:
                logger.info("Best validation performance so far. "
                            "Copying weights to '%s/best.th'.", self._serialization_dir)
                shutil.copyfile(model_path, os.path.join(self._serialization_dir, "best.th"))

            if self._num_serialized_models_to_keep:
                self._serialized_paths.append([time.time(), model_path, training_path])
                if len(self._serialized_paths) > self._num_serialized_models_to_keep:
                    paths_to_remove = self._serialized_paths.pop(0)
                    # Check to see if we should keep this checkpoint, if it has been longer
                    # then self._keep_serialized_model_every_num_seconds since the last
                    # kept checkpoint.
                    remove_path = True
                    if self._keep_serialized_model_every_num_seconds is not None:
                        save_time = paths_to_remove[0]
                        time_since_checkpoint_kept = save_time - self._last_permanent_saved_checkpoint_time
                        if time_since_checkpoint_kept > self._keep_serialized_model_every_num_seconds:
                            # We want to keep this checkpoint.
                            remove_path = False
                            self._last_permanent_saved_checkpoint_time = save_time
                    if remove_path:
                        for fname in paths_to_remove[1:]:
                            os.remove(fname)

    def _restore_checkpoint(self) -> Tuple[int, List[float]]:
        """
        Restores a model from a serialization_dir to the last saved checkpoint.
        This includes an epoch count and optimizer state, which is serialized separately
        from  model parameters. This function should only be used to continue training -
        if you wish to load a model for inference/load parts of a model into a new
        computation graph, you should use the native Pytorch functions:
        `` model.load_state_dict(torch.load("/path/to/model/weights.th"))``

        If ``self._serialization_dir`` does not exist or does not contain any checkpointed weights,
        this function will do nothing and return 0.

        Returns
        -------
        epoch: int
            The epoch at which to resume training, which should be one after the epoch
            in the saved training state.
        """
        have_checkpoint = (self._serialization_dir is not None and
                           any("model_state_epoch_" in x for x in os.listdir(self._serialization_dir)))

        if not have_checkpoint:
            # No checkpoint to restore, start at 0
            return 0, []

        serialization_files = os.listdir(self._serialization_dir)
        model_checkpoints = [x for x in serialization_files if "model_state_epoch" in x]
        # Get the last checkpoint file.  Epochs are specified as either an
        # int (for end of epoch files) or with epoch and timestamp for
        # within epoch checkpoints, e.g. 5.2018-02-02-15-33-42
        found_epochs = [
                # pylint: disable=anomalous-backslash-in-string
                re.search("model_state_epoch_([0-9\.\-]+)\.th", x).group(1)
                for x in model_checkpoints
        ]
        int_epochs: Any = []
        for epoch in found_epochs:
            pieces = epoch.split('.')
            if len(pieces) == 1:
                # Just a single epoch without timestamp
                int_epochs.append([int(pieces[0]), 0])
            else:
                # has a timestamp
                int_epochs.append([int(pieces[0]), pieces[1]])
        last_epoch = sorted(int_epochs, reverse=True)[0]
        if last_epoch[1] == 0:
            epoch_to_load = str(last_epoch[0])
        else:
            epoch_to_load = '{0}.{1}'.format(last_epoch[0], last_epoch[1])

        model_path = os.path.join(self._serialization_dir,
                                  "model_state_epoch_{}.th".format(epoch_to_load))
        training_state_path = os.path.join(self._serialization_dir,
                                           "training_state_epoch_{}.th".format(epoch_to_load))

        model_state = torch.load(model_path, map_location=util.device_mapping(self._cuda_devices[0]))
        training_state = torch.load(training_state_path, map_location=util.device_mapping(self._cuda_devices[0]))
        self._model.load_state_dict(model_state)
        self._optimizer.load_state_dict(training_state["optimizer"])

        # We didn't used to save `validation_metric_per_epoch`, so we can't assume
        # that it's part of the trainer state. If it's not there, an empty list is all
        # we can do.
        if "val_metric_per_epoch" not in training_state:
            logger.warning("trainer state `val_metric_per_epoch` not found, using empty list")
            val_metric_per_epoch: List[float] = []
        else:
            val_metric_per_epoch = training_state["val_metric_per_epoch"]

        if isinstance(training_state["epoch"], int):
            epoch_to_return = training_state["epoch"] + 1
        else:
            epoch_to_return = int(training_state["epoch"].split('.')[0]) + 1

        # For older checkpoints with batch_num_total missing, default to old behavior where
        # it is unchanged.
        batch_num_total = training_state.get('batch_num_total')
        if batch_num_total is not None:
            self._batch_num_total = batch_num_total

        return epoch_to_return, val_metric_per_epoch

    @classmethod
    def from_params(cls,
                    model: Model,
                    serialization_dir: str,
                    iterator: DataIterator,
                    train_data: Iterable[Instance],
                    validation_data: Optional[Iterable[Instance]],
                    params: Params) -> 'Trainer':

        patience = params.pop_int("patience", 2)
        validation_metric = params.pop("validation_metric", "-loss")
        num_epochs = params.pop_int("num_epochs", 20)
        cuda_device = params.pop_int("cuda_device", -1)
        grad_norm = params.pop_float("grad_norm", None)
        grad_clipping = params.pop_float("grad_clipping", None)
        lr_scheduler_params = params.pop("learning_rate_scheduler", None)

        if cuda_device >= 0:
            model = model.cuda(cuda_device)
        parameters = [[n, p] for n, p in model.named_parameters() if p.requires_grad]
        optimizer = Optimizer.from_params(parameters, params.pop("optimizer"))

        if lr_scheduler_params:
            scheduler = LearningRateScheduler.from_params(optimizer, lr_scheduler_params)
        else:
            scheduler = None

        params.assert_empty(cls.__name__)
        return Trainer(model, optimizer, iterator,
                       train_data, validation_data,
                       patience=patience,
                       validation_metric=validation_metric,
                       num_epochs=num_epochs,
                       serialization_dir=serialization_dir,
                       cuda_device=cuda_device,
                       grad_norm=grad_norm,
                       grad_clipping=grad_clipping,
                       learning_rate_scheduler=scheduler)<|MERGE_RESOLUTION|>--- conflicted
+++ resolved
@@ -394,15 +394,11 @@
         Trains one epoch and returns metrics.
         """
         logger.info("Epoch %d/%d", epoch, self._num_epochs - 1)
-<<<<<<< HEAD
-        logger.info(f"Peak memory usage MB: {peak_memory_mb()}")
+        logger.info(f"Peak CPU memory usage MB: {peak_memory_mb()}")
         gpu_memory = gpu_memory_mb()
         if gpu_memory:
-            logger.info(f"GPU memory MB: {gpu_memory}")
-
-=======
-        logger.info(f"Peak CPU memory usage MB: {peak_memory_mb()}")
->>>>>>> cd32df88
+            logger.info(f"GPU memory usage MB: {gpu_memory}")
+
         train_loss = 0.0
         # Set the model to "train" mode.
         self._model.train()
