"""
A :class:`~allennlp.training.trainer.Trainer` is responsible for training a
:class:`~allennlp.models.model.Model`.

Typically you might create a configuration file specifying the model and
training parameters and then use :mod:`~allennlp.commands.train`
rather than instantiating a ``Trainer`` yourself.
"""

import logging
import os
import shutil
import time
from typing import Dict, Optional, List, Tuple, Iterable

import torch
import torch.optim.lr_scheduler
from torch.nn.utils.clip_grad import clip_grad_norm
from torch.optim.lr_scheduler import _LRScheduler as PytorchLRScheduler  # pylint: disable=protected-access
from tensorboard import SummaryWriter

from allennlp.common import Params
from allennlp.common.checks import ConfigurationError
from allennlp.common.util import peak_memory_mb
<<<<<<< HEAD
from allennlp.data.instance import Instance
=======
from allennlp.common.tqdm import Tqdm
from allennlp.data import InstanceCollection
>>>>>>> 2a86dc32
from allennlp.data.iterators.data_iterator import DataIterator
from allennlp.models.model import Model
from allennlp.nn import util
from allennlp.training.learning_rate_schedulers import LearningRateScheduler
from allennlp.training.optimizers import Optimizer
logger = logging.getLogger(__name__)  # pylint: disable=invalid-name


class TensorboardWriter:
    """
    Wraps a pair of ``SummaryWriter`` instances but is a no-op if they're ``None``.
    Allows Tensorboard logging without always checking for Nones first.
    """
    def __init__(self, train_log: SummaryWriter = None, validation_log: SummaryWriter = None) -> None:
        self._train_log = train_log
        self._validation_log = validation_log

    def add_train_scalar(self, name: str, value: float, global_step: int) -> None:
        if self._train_log is not None:
            self._train_log.add_scalar(name, value, global_step)

    def add_validation_scalar(self, name: str, value: float, global_step: int) -> None:
        if self._validation_log is not None:
            self._validation_log.add_scalar(name, value, global_step)


class Trainer:
    def __init__(self,
                 model: Model,
                 optimizer: torch.optim.Optimizer,
                 iterator: DataIterator,
                 train_dataset: Iterable[Instance],
                 validation_dataset: Optional[Iterable[Instance]] = None,
                 patience: int = 2,
                 validation_metric: str = "-loss",
                 num_epochs: int = 20,
                 serialization_dir: Optional[str] = None,
                 cuda_device: int = -1,
                 grad_norm: Optional[float] = None,
                 grad_clipping: Optional[float] = None,
                 learning_rate_scheduler: Optional[PytorchLRScheduler] = None) -> None:
        """
        Parameters
        ----------
        model : ``Model``, required.
            An AllenNLP model to be optimized. Pytorch Modules can also be optimized if
            their ``forward`` method returns a dictionary with a "loss" key, containing a
            scalar tensor representing the loss function to be optimized.
        optimizer : ``torch.nn.Optimizer``, required.
            An instance of a Pytorch Optimizer, instantiated with the parameters of the
            model to be optimized.
        iterator : ``DataIterator``, required.
            A method for iterating over a ``Dataset``, yielding padded indexed batches.
        train_dataset : ``Dataset``, required.
            A ``Dataset`` to train on. The dataset should have already been indexed.
        validation_dataset : ``Dataset``, optional, (default = None).
            A ``Dataset`` to evaluate on. The dataset should have already been indexed.
        patience : int, optional (default=2)
            Number of epochs to be patient before early stopping.
        validation_metric : str, optional (default="loss")
            Validation metric to measure for whether to stop training using patience
            and whether to serialize an ``is_best`` model each epoch. The metric name
            must be prepended with either "+" or "-", which specifies whether the metric
            is an increasing or decreasing function.
        num_epochs : int, optional (default = 20)
            Number of training epochs.
        serialization_dir : str, optional (default=None)
            Path to directory for saving and loading model files. Models will not be saved if
            this parameter is not passed.
        cuda_device : int, optional (default = -1)
            An integer specifying the CUDA device to use. If -1, the CPU is used.
            Multi-gpu training is not currently supported, but will be once the
            Pytorch DataParallel API stabilises.
        grad_norm : float, optional, (default = None).
            If provided, gradient norms will be rescaled to have a maximum of this value.
        grad_clipping : ``float``, optional (default = ``None``).
            If provided, gradients will be clipped `during the backward pass` to have an (absolute)
            maximum of this value.  If you are getting ``NaNs`` in your gradients during training
            that are not solved by using ``grad_norm``, you may need this.
        learning_rate_scheduler : PytorchLRScheduler, optional, (default = None)
            A Pytorch learning rate scheduler. The learning rate will be decayed with respect to
            this schedule at the end of each epoch. If you use
            :class:`torch.optim.lr_scheduler.ReduceLROnPlateau`, this will use the ``validation_metric``
            provided to determine if learning has plateaued.
        """
        self._model = model
        self._iterator = iterator
        self._optimizer = optimizer
        self._train_data = train_dataset
        self._validation_data = validation_dataset

        self._patience = patience
        self._num_epochs = num_epochs
        self._serialization_dir = serialization_dir
        self._cuda_device = cuda_device
        self._grad_norm = grad_norm
        self._grad_clipping = grad_clipping
        self._learning_rate_scheduler = learning_rate_scheduler

        increase_or_decrease = validation_metric[0]
        if increase_or_decrease not in ["+", "-"]:
            raise ConfigurationError("Validation metrics must specify whether they should increase "
                                     "or decrease by pre-pending the metric name with a +/-.")
        self._validation_metric = validation_metric[1:]
        self._validation_metric_decreases = increase_or_decrease == "-"

        if self._cuda_device >= 0:
            self._model = self._model.cuda(self._cuda_device)

        self._log_interval = 10  # seconds
        self._summary_interval = 100  # num batches between logging to tensorboard

        self._last_log = 0.0  # time of last logging

        if serialization_dir is not None:
            train_log = SummaryWriter(os.path.join(serialization_dir, "log", "train"))
            validation_log = SummaryWriter(os.path.join(serialization_dir, "log", "validation"))
            self._tensorboard = TensorboardWriter(train_log, validation_log)
        else:
            self._tensorboard = TensorboardWriter()

    def _enable_gradient_clipping(self) -> None:
        if self._grad_clipping is not None:
            # Pylint is unable to tell that we're in the case that _grad_clipping is not None...
            # pylint: disable=invalid-unary-operand-type
            clip_function = lambda grad: grad.clamp(-self._grad_clipping, self._grad_clipping)
            for parameter in self._model.parameters():
                if parameter.requires_grad:
                    parameter.register_hook(clip_function)

    def _rescale_gradients(self) -> None:
        """
        Performs gradient rescaling. Is a no-op if gradient rescaling is not enabled.
        """
        if self._grad_norm:
            clip_grad_norm(self._model.parameters(), self._grad_norm)

    def _batch_loss(self, batch: torch.Tensor, for_training: bool) -> torch.Tensor:
        """
        Does a forward pass on the given batch and returns the ``loss`` value in the result.
        If ``for_training`` is `True` also applies regularization penalty.
        """
        output_dict = self._model(**batch)

        try:
            loss = output_dict["loss"]
            if for_training:
                loss += self._model.get_regularization_penalty()
        except KeyError:
            raise ConfigurationError("The model you are trying to optimize does not contain a"
                                     " 'loss' key in the output of model.forward(inputs).")

        return loss

    def _get_metrics(self, total_loss: float, batch_num: int, reset: bool = False) -> dict:
        """
        Gets the metrics but sets ``"loss"`` to
        the total loss divided by the ``batch_num`` so that
        the ``"loss"`` metric is "average loss per batch".
        """
        metrics = self._model.get_metrics(reset=reset)
        metrics["loss"] = float(total_loss / batch_num)
        return metrics

    def _train_epoch(self, epoch: int) -> dict:
        """
        Trains one epoch and returns metrics.
        """
        logger.info("Epoch %d/%d", epoch, self._num_epochs - 1)
        logger.info(f"Peak memory usage MB: {peak_memory_mb()}")
        train_loss = 0.0
        # Set the model to "train" mode.
        self._model.train()

        # Get tqdm for the training batches
        train_generator = self._iterator(self._train_data,
                                         num_epochs=1,
                                         cuda_device=self._cuda_device)
<<<<<<< HEAD
        num_training_batches = self._iterator.get_num_batches(self._train_data)
        train_generator_tqdm = tqdm.tqdm(train_generator,
                                         disable=self._no_tqdm,
=======
        num_training_batches = self._iterator.get_num_batches(self._train_dataset)
        train_generator_tqdm = Tqdm.tqdm(train_generator,
>>>>>>> 2a86dc32
                                         total=num_training_batches)
        self._last_log = time.time()
        batch_num = 0

        logger.info("Training")
        for batch in train_generator_tqdm:
            batch_num += 1
            self._optimizer.zero_grad()

            loss = self._batch_loss(batch, for_training=True)
            loss.backward()

            # Make sure Variable is on the cpu before converting to numpy.
            # .cpu() is a no-op if you aren't using GPUs.
            train_loss += loss.data.cpu().numpy()

            self._rescale_gradients()

            self._optimizer.step()

            # Update the description with the latest metrics
            metrics = self._get_metrics(train_loss, batch_num)
            description = self._description_from_metrics(metrics)
            train_generator_tqdm.set_description(description)

            # Log parameter values to Tensorboard
            batch_num_total = num_training_batches * epoch + batch_num
            if batch_num_total % self._summary_interval == 0:
                for name, param in self._model.named_parameters():
                    self._tensorboard.add_train_scalar("parameter_mean/" + name,
                                                       param.data.mean(),
                                                       batch_num_total)
                    self._tensorboard.add_train_scalar("parameter_std/" + name, param.data.std(), batch_num_total)
                    if param.grad is not None:
                        self._tensorboard.add_train_scalar("gradient_mean/" + name,
                                                           param.grad.data.mean(),
                                                           batch_num_total)
                        self._tensorboard.add_train_scalar("gradient_std/" + name,
                                                           param.grad.data.std(),
                                                           batch_num_total)
                self._tensorboard.add_train_scalar("loss/loss_train", metrics["loss"], batch_num_total)
                self._metrics_to_tensorboard(batch_num_total,
                                             {"epoch_metrics/" + k: v for k, v in metrics.items()})

        return self._get_metrics(train_loss, batch_num, reset=True)

    def _should_stop_early(self, metric_history: List[float]) -> bool:
        """
        uses patience and the validation metric to determine if training should stop early
        """
        if len(metric_history) > self._patience:
            # Is the best score in the past N epochs worse than the best score overall?
            if self._validation_metric_decreases:
                return min(metric_history[-self._patience:]) > min(metric_history)
            else:
                return max(metric_history[-self._patience:]) < max(metric_history)

        return False

    def _metrics_to_tensorboard(self,
                                epoch: int,
                                train_metrics: dict,
                                val_metrics: dict = None) -> None:
        """
        Sends all of the train metrics (and validation metrics, if provided) to tensorboard.
        """
        metric_names = set(train_metrics.keys())
        if val_metrics is not None:
            metric_names.update(val_metrics.keys())
        val_metrics = val_metrics or {}

        for name in metric_names:
            train_metric = train_metrics.get(name)
            if train_metric is not None:
                self._tensorboard.add_train_scalar(name, train_metric, epoch)
            val_metric = val_metrics.get(name)
            if val_metric is not None:
                self._tensorboard.add_validation_scalar(name, val_metric, epoch)

    def _metrics_to_console(self,  # pylint: disable=no-self-use
                            train_metrics: dict,
                            val_metrics: dict = None) -> None:
        """
        Logs all of the train metrics (and validation metrics, if provided) to the console.
        """
        val_metrics = val_metrics or {}
        dual_message_template = "Training %s : %3f    Validation %s : %3f "
        message_template = "%s %s : %3f "

        metric_names = set(train_metrics.keys())
        if val_metrics:
            metric_names.update(val_metrics.keys())

        for name in metric_names:
            train_metric = train_metrics.get(name)
            val_metric = val_metrics.get(name)

            if val_metric is not None and train_metric is not None:
                logger.info(dual_message_template, name, train_metric, name, val_metric)
            elif val_metric is not None:
                logger.info(message_template, "Validation", name, val_metric)
            elif train_metric is not None:
                logger.info(message_template, "Training", name, train_metric)

    def _update_learning_rate(self, epoch: int, val_metric: float = None) -> None:
        if not self._learning_rate_scheduler:
            return

        # Grim hack to determine whether the validation metric we are recording
        # needs to be passed to the scheduler. This is required because the
        # step() function of the different schedulers are (understandably)
        # different to ReduceLROnPlateau.
        reduce_on_plateau = isinstance(self._learning_rate_scheduler, torch.optim.lr_scheduler.ReduceLROnPlateau)

        if reduce_on_plateau and val_metric is None:
            raise ConfigurationError("The reduce_on_plateau learning rate scheduler requires "
                                     "a validation metric to compute the schedule and therefore "
                                     "must be used with a validation dataset.")
        elif reduce_on_plateau:
            self._learning_rate_scheduler.step(val_metric, epoch)
        else:
            self._learning_rate_scheduler.step(epoch)

    def _validation_loss(self) -> Tuple[float, int]:
        """
        Computes the validation loss. Returns it and the number of batches.
        """
        logger.info("Validating")

        self._model.eval()

        val_generator = self._iterator(self._validation_data,
                                       num_epochs=1,
                                       cuda_device=self._cuda_device,
                                       for_training=False)
<<<<<<< HEAD
        num_validation_batches = self._iterator.get_num_batches(self._validation_data)
        val_generator_tqdm = tqdm.tqdm(val_generator,
                                       disable=self._no_tqdm,
=======
        num_validation_batches = self._iterator.get_num_batches(self._validation_dataset)
        val_generator_tqdm = Tqdm.tqdm(val_generator,
>>>>>>> 2a86dc32
                                       total=num_validation_batches)
        batch_num = 0
        val_loss = 0
        for batch in val_generator_tqdm:
            batch_num += 1

            loss = self._batch_loss(batch, for_training=False)
            val_loss += loss.data.cpu().numpy()

            # Update the description with the latest metrics
            val_metrics = self._get_metrics(val_loss, batch_num)
            description = self._description_from_metrics(val_metrics)
            val_generator_tqdm.set_description(description)

        return val_loss, batch_num

    def train(self) -> None:
        """
        Trains the supplied model with the supplied parameters.
        """
        epoch_counter, validation_metric_per_epoch = self._restore_checkpoint()
        self._enable_gradient_clipping()

        logger.info("Beginning training.")

        training_start_time = time.time()
        for epoch in range(epoch_counter, self._num_epochs):
            epoch_start_time = time.time()
            train_metrics = self._train_epoch(epoch)

            if self._validation_data is not None:
                # We have a validation set, so compute all the metrics on it.
                val_loss, num_batches = self._validation_loss()
                val_metrics = self._get_metrics(val_loss, num_batches, reset=True)

                # Check validation metric for early stopping
                this_epoch_val_metric = val_metrics[self._validation_metric]
                validation_metric_per_epoch.append(this_epoch_val_metric)
                if self._should_stop_early(validation_metric_per_epoch):
                    logger.info("Ran out of patience.  Stopping training.")
                    break

                # Check validation metric to see if it's the best so far
                if self._validation_metric_decreases:
                    is_best_so_far = this_epoch_val_metric == min(validation_metric_per_epoch)
                else:
                    is_best_so_far = this_epoch_val_metric == max(validation_metric_per_epoch)
            else:
                # No validation set, so just assume it's the best so far.
                is_best_so_far = True
                val_metrics = this_epoch_val_metric = None

            self._save_checkpoint(epoch, validation_metric_per_epoch, is_best=is_best_so_far)
            self._metrics_to_tensorboard(epoch, train_metrics, val_metrics=val_metrics)
            self._metrics_to_console(train_metrics, val_metrics)
            self._update_learning_rate(epoch, val_metric=this_epoch_val_metric)

            epoch_elapsed_time = time.time() - epoch_start_time
            logger.info("Epoch duration: %s", time.strftime("%H:%M:%S", time.gmtime(epoch_elapsed_time)))

            if epoch < self._num_epochs - 1:
                training_elapsed_time = time.time() - training_start_time
                estimated_time_remaining = training_elapsed_time * \
                    ((self._num_epochs - epoch_counter) / float(epoch - epoch_counter + 1) - 1)
                formatted_time = time.strftime("%H:%M:%S", time.gmtime(estimated_time_remaining))
                logger.info("Estimated training time remaining: %s", formatted_time)

    def _description_from_metrics(self, metrics: Dict[str, float]) -> str:
        # pylint: disable=no-self-use
        return ', '.join(["%s: %.2f" % (name, value) for name, value in metrics.items()]) + " ||"

    def _save_checkpoint(self,
                         epoch: int,
                         val_metric_per_epoch: List[float],
                         is_best: Optional[bool] = None) -> None:
        """
        Saves a checkpoint of the model to self._serialization_dir.
        Is a no-op if self._serialization_dir is None.

        Parameters
        ----------
        epoch : int, required.
            The epoch of training.
        is_best: bool, optional (default = None)
            A flag which causes the model weights at the given epoch to
            be copied to a "best.th" file. The value of this flag should
            be based on some validation metric computed by your model.
        """
        if self._serialization_dir is not None:
            model_path = os.path.join(self._serialization_dir, "model_state_epoch_{}.th".format(epoch))
            model_state = self._model.state_dict()
            torch.save(model_state, model_path)

            training_state = {'epoch': epoch,
                              'val_metric_per_epoch': val_metric_per_epoch,
                              'optimizer': self._optimizer.state_dict()}
            torch.save(training_state, os.path.join(self._serialization_dir,
                                                    "training_state_epoch_{}.th".format(epoch)))
            if is_best:
                logger.info("Best validation performance so far. "
                            "Copying weights to '%s/best.th'.", self._serialization_dir)
                shutil.copyfile(model_path, os.path.join(self._serialization_dir, "best.th"))

    def _restore_checkpoint(self) -> Tuple[int, List[float]]:
        """
        Restores a model from a serialization_dir to the last saved checkpoint.
        This includes an epoch count and optimizer state, which is serialized separately
        from  model parameters. This function should only be used to continue training -
        if you wish to load a model for inference/load parts of a model into a new
        computation graph, you should use the native Pytorch functions:
        `` model.load_state_dict(torch.load("/path/to/model/weights.th"))``

        If ``self._serialization_dir`` does not exist or does not contain any checkpointed weights,
        this function will do nothing and return 0.

        Returns
        -------
        epoch: int
            The epoch at which to resume training, which should be one after the epoch
            in the saved training state.
        """
        have_checkpoint = (self._serialization_dir is not None and
                           any("model_state_epoch_" in x for x in os.listdir(self._serialization_dir)))

        if not have_checkpoint:
            # No checkpoint to restore, start at 0
            return 0, []

        serialization_files = os.listdir(self._serialization_dir)
        model_checkpoints = [x for x in serialization_files if "model_state_epoch" in x]
        epoch_to_load = max([int(x.split("model_state_epoch_")[-1].strip(".th")) for x in model_checkpoints])

        model_path = os.path.join(self._serialization_dir,
                                  "model_state_epoch_{}.th".format(epoch_to_load))
        training_state_path = os.path.join(self._serialization_dir,
                                           "training_state_epoch_{}.th".format(epoch_to_load))

        model_state = torch.load(model_path, map_location=util.device_mapping(self._cuda_device))
        training_state = torch.load(training_state_path, map_location=util.device_mapping(self._cuda_device))
        self._model.load_state_dict(model_state)
        self._optimizer.load_state_dict(training_state["optimizer"])

        # We didn't used to save `validation_metric_per_epoch`, so we can't assume
        # that it's part of the trainer state. If it's not there, an empty list is all
        # we can do.
        if "val_metric_per_epoch" not in training_state:
            logger.warning("trainer state `val_metric_per_epoch` not found, using empty list")
            val_metric_per_epoch: List[float] = []
        else:
            val_metric_per_epoch = training_state["val_metric_per_epoch"]

        return training_state["epoch"] + 1, val_metric_per_epoch

    @classmethod
    def from_params(cls,
                    model: Model,
                    serialization_dir: str,
                    iterator: DataIterator,
                    train_data: Iterable[Instance],
                    validation_data: Optional[Iterable[Instance]],
                    params: Params) -> 'Trainer':

        patience = params.pop_int("patience", 2)
        validation_metric = params.pop("validation_metric", "-loss")
        num_epochs = params.pop_int("num_epochs", 20)
        cuda_device = params.pop_int("cuda_device", -1)
        grad_norm = params.pop_float("grad_norm", None)
        grad_clipping = params.pop_float("grad_clipping", None)
        lr_scheduler_params = params.pop("learning_rate_scheduler", None)

        if cuda_device >= 0:
            model = model.cuda(cuda_device)
        parameters = [p for p in model.parameters() if p.requires_grad]
        optimizer = Optimizer.from_params(parameters, params.pop("optimizer"))

        if lr_scheduler_params:
            scheduler = LearningRateScheduler.from_params(optimizer, lr_scheduler_params)
        else:
            scheduler = None

        params.assert_empty(cls.__name__)
        return Trainer(model, optimizer, iterator,
                       train_data, validation_data,
                       patience=patience,
                       validation_metric=validation_metric,
                       num_epochs=num_epochs,
                       serialization_dir=serialization_dir,
                       cuda_device=cuda_device,
                       grad_norm=grad_norm,
                       grad_clipping=grad_clipping,
                       learning_rate_scheduler=scheduler)<|MERGE_RESOLUTION|>--- conflicted
+++ resolved
@@ -22,12 +22,8 @@
 from allennlp.common import Params
 from allennlp.common.checks import ConfigurationError
 from allennlp.common.util import peak_memory_mb
-<<<<<<< HEAD
+from allennlp.common.tqdm import Tqdm
 from allennlp.data.instance import Instance
-=======
-from allennlp.common.tqdm import Tqdm
-from allennlp.data import InstanceCollection
->>>>>>> 2a86dc32
 from allennlp.data.iterators.data_iterator import DataIterator
 from allennlp.models.model import Model
 from allennlp.nn import util
@@ -206,14 +202,8 @@
         train_generator = self._iterator(self._train_data,
                                          num_epochs=1,
                                          cuda_device=self._cuda_device)
-<<<<<<< HEAD
         num_training_batches = self._iterator.get_num_batches(self._train_data)
-        train_generator_tqdm = tqdm.tqdm(train_generator,
-                                         disable=self._no_tqdm,
-=======
-        num_training_batches = self._iterator.get_num_batches(self._train_dataset)
         train_generator_tqdm = Tqdm.tqdm(train_generator,
->>>>>>> 2a86dc32
                                          total=num_training_batches)
         self._last_log = time.time()
         batch_num = 0
@@ -349,14 +339,8 @@
                                        num_epochs=1,
                                        cuda_device=self._cuda_device,
                                        for_training=False)
-<<<<<<< HEAD
         num_validation_batches = self._iterator.get_num_batches(self._validation_data)
-        val_generator_tqdm = tqdm.tqdm(val_generator,
-                                       disable=self._no_tqdm,
-=======
-        num_validation_batches = self._iterator.get_num_batches(self._validation_dataset)
         val_generator_tqdm = Tqdm.tqdm(val_generator,
->>>>>>> 2a86dc32
                                        total=num_validation_batches)
         batch_num = 0
         val_loss = 0
