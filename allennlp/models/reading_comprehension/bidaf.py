--- conflicted
+++ resolved
@@ -81,11 +81,7 @@
         self._highway_layer = TimeDistributed(Highway(text_field_embedder.get_output_dim(),
                                                       num_highway_layers))
         self._phrase_layer = phrase_layer
-<<<<<<< HEAD
-        self._matrix_attention = MatrixAttention(similarity_function)
-=======
         self._matrix_attention = LegacyMatrixAttention(attention_similarity_function)
->>>>>>> fa34344b
         self._modeling_layer = modeling_layer
         self._span_end_encoder = span_end_encoder
 
