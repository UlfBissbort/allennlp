--- conflicted
+++ resolved
@@ -406,39 +406,4 @@
                 "history": action_sequences,
                 "history_indices": state.action_history,
                 "costs": costs,
-                "scores": model_scores}
-<<<<<<< HEAD
-=======
-
-    @classmethod
-    def from_params(cls, vocab, params: Params) -> 'NlvrCoverageSemanticParser':
-        sentence_embedder_params = params.pop("sentence_embedder")
-        sentence_embedder = TextFieldEmbedder.from_params(vocab, sentence_embedder_params)
-        action_embedding_dim = params.pop_int('action_embedding_dim')
-        encoder = Seq2SeqEncoder.from_params(params.pop("encoder"))
-        dropout = params.pop_float('dropout', 0.0)
-        input_attention = Attention.from_params(params.pop("attention"))
-        beam_size = params.pop_int('beam_size')
-        max_num_finished_states = params.pop_int('max_num_finished_states', None)
-        normalize_beam_score_by_length = params.pop_bool('normalize_beam_score_by_length', False)
-        max_decoding_steps = params.pop_int("max_decoding_steps")
-        checklist_cost_weight = params.pop_float("checklist_cost_weight", 0.6)
-        dynamic_cost_weight = params.pop("dynamic_cost_weight", None)
-        penalize_non_agenda_actions = params.pop_bool("penalize_non_agenda_actions", False)
-        initial_mml_model_file = params.pop("initial_mml_model_file", None)
-        params.assert_empty(cls.__name__)
-        return cls(vocab,
-                   sentence_embedder=sentence_embedder,
-                   action_embedding_dim=action_embedding_dim,
-                   encoder=encoder,
-                   input_attention=input_attention,
-                   beam_size=beam_size,
-                   max_num_finished_states=max_num_finished_states,
-                   dropout=dropout,
-                   max_decoding_steps=max_decoding_steps,
-                   normalize_beam_score_by_length=normalize_beam_score_by_length,
-                   checklist_cost_weight=checklist_cost_weight,
-                   dynamic_cost_weight=dynamic_cost_weight,
-                   penalize_non_agenda_actions=penalize_non_agenda_actions,
-                   initial_mml_model_file=initial_mml_model_file)
->>>>>>> fa34344b
+                "scores": model_scores}