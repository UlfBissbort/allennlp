--- conflicted
+++ resolved
@@ -220,13 +220,7 @@
         span_representations = self.span_extractor(encoded_text, spans, mask, span_mask)
 
         if self.feedforward_layer is not None:
-<<<<<<< HEAD
-            span_representations = self.feedforward_layer(
-                span_representations
-            )  # pylint: disable=not-callable
-=======
             span_representations = self.feedforward_layer(span_representations)
->>>>>>> 256d4dac
 
         logits = self.tag_projection_layer(span_representations)
         class_probabilities = masked_softmax(logits, span_mask.unsqueeze(-1))
@@ -345,9 +339,6 @@
                 # Does the span have a label != NO-LABEL or is it the root node?
                 # If so, include it in the spans that we consider.
                 if int(label_index) != no_label_id or (start == 0 and end == len(sentence)):
-<<<<<<< HEAD
-                    # TODO(Mark): Remove this once pylint sorts out named tuples.
-                    # https://github.com/PyCQA/pylint/issues/1418
                     selected_spans.append(
                         SpanInformation(
                             start=int(start),
@@ -357,14 +348,6 @@
                             label_index=int(label_index),
                         )
                     )
-=======
-
-                    selected_spans.append(SpanInformation(start=int(start),
-                                                          end=int(end),
-                                                          label_prob=float(label_prob),
-                                                          no_label_prob=float(no_label_prob),
-                                                          label_index=int(label_index)))
->>>>>>> 256d4dac
 
             # The spans we've selected might overlap, which causes problems when we try
             # to construct the tree as they won't nest properly.
