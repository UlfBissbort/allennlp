{
    "vocabulary": {
      "directory_path": "/home/joelg/data/triviaqa_processed/vocabulary"
    },
    "dataset_reader": {
      "type": "triviaqa",
      "lazy": true,
      "sample_first_iteration": false,
      "paragraph_picker": "triviaqa-web-train",
      "processed_data_path": "/home/joelg/data/triviaqa_processed",
      "token_indexers": {
        "tokens": {
          "type": "single_id",
          "lowercase_tokens": true
        },
        "token_characters": {
          "type": "characters",
          "character_tokenizer": {
            "byte_encoding": "utf-8"
          }
        }
      }
    },
    "validation_dataset_reader": {
      "type": "triviaqa",
<<<<<<< HEAD
      "lazy": "true",
=======
      "lazy": true,
      "sample_first_iteration": false,
>>>>>>> 7232fde7
      "processed_data_path": "/home/joelg/data/triviaqa_processed",
      "token_indexers": {
        "tokens": {
          "type": "single_id",
          "lowercase_tokens": true
        },
        "token_characters": {
          "type": "characters",
          "character_tokenizer": {
            "byte_encoding": "utf-8"
          }
        }
      }
    },
    "train_data_path": "web-train.jsonl",
    "validation_data_path": "web-dev.jsonl",
    "model": {
      "type": "multi-paragraph",
      "text_field_embedder": {
        "tokens": {
          "type": "embedding",
        "pretrained_file": "https://s3-us-west-2.amazonaws.com/allennlp/datasets/glove/glove.6B.300d.txt.gz",
        "embedding_dim": 300,
        "trainable": false
        },
        "token_characters": {
          "type": "character_encoding",
          "embedding": {
            "num_embeddings": 262,
            "embedding_dim": 20
          },
          "encoder": {
            "type": "cnn",
            "embedding_dim": 20,
            "num_filters": 100,
            "ngram_filter_sizes": [5]
          },
          "dropout": 0.2
        }
      },
      "phrase_layer": {
        "type": "gru",
        "input_size": 400,
        "hidden_size": 140,
        "num_layers": 1,
        "bidirectional": true
      },
      "residual_encoder": {
        "type": "gru",
        "input_size": 280,
        "hidden_size": 140,
        "num_layers": 1,
        "bidirectional": true
      },
      "span_start_encoder": {
        "type": "gru",
        "input_size": 280,
        "hidden_size": 140,
        "num_layers": 1,
        "bidirectional": true
      },
      "span_end_encoder": {
        "type": "gru",
        "input_size": 560,
        "hidden_size": 140,
        "num_layers": 1,
        "bidirectional": true
      }
    },
    "iterator": {
      "type": "bucket",
      "batch_size": 3,
      "max_instances_in_memory": 1000000,
      "biggest_batch_first": true,
      "sorting_keys": [["paragraphs", "list_num_tokens"], ["question", "num_tokens"]]
    },

    "trainer": {
<<<<<<< HEAD
      "num_epochs": 200,
      //"grad_norm": 5.0,
      "grad_clipping": 5.0,
      "patience": 10,
      "validation_metric": "+em",
      "cuda_device": 0,
=======
      "num_epochs": 100,
      //"grad_norm": 10.0,
      "patience" : 12,
      "cuda_device" : 0,
      "learning_rate_scheduler": {
          "type": "reduce_on_plateau",
          "factor": 0.5,
          "mode": "max",
          "patience": 2
      }
>>>>>>> 7232fde7
      "optimizer": {
        "type": "adam",
        "betas": [0.9, 0.9]
      }
    }
}<|MERGE_RESOLUTION|>--- conflicted
+++ resolved
@@ -23,12 +23,8 @@
     },
     "validation_dataset_reader": {
       "type": "triviaqa",
-<<<<<<< HEAD
-      "lazy": "true",
-=======
       "lazy": true,
       "sample_first_iteration": false,
->>>>>>> 7232fde7
       "processed_data_path": "/home/joelg/data/triviaqa_processed",
       "token_indexers": {
         "tokens": {
@@ -107,14 +103,6 @@
     },
 
     "trainer": {
-<<<<<<< HEAD
-      "num_epochs": 200,
-      //"grad_norm": 5.0,
-      "grad_clipping": 5.0,
-      "patience": 10,
-      "validation_metric": "+em",
-      "cuda_device": 0,
-=======
       "num_epochs": 100,
       //"grad_norm": 10.0,
       "patience" : 12,
@@ -124,8 +112,8 @@
           "factor": 0.5,
           "mode": "max",
           "patience": 2
-      }
->>>>>>> 7232fde7
+      },
+      "validation_metric": "+em",
       "optimizer": {
         "type": "adam",
         "betas": [0.9, 0.9]
